--- conflicted
+++ resolved
@@ -30,11 +30,7 @@
 
 ### Annotations
 
-<<<<<<< HEAD
-- **`ark.mckinsey.com/memory-event-stream-enabled`** - When set to `"true"`, enables event streaming capabilities for this memory service. This annotation is used to configure the Memory resource as a streaming resource, allowing real-time message delivery during query execution. 
-=======
 - **`ark.mckinsey.com/memory-event-stream-enabled`** - When set to `"true"`, enables event streaming capabilities for this memory service. This annotation is used to configure the Memory resource as a streaming resource, allowing real-time message delivery during query execution. See the detailed [Streaming Developer Guide](../../developer-guide/queries/streaming.mdx).
->>>>>>> 137bcc1e
 
   > **Note:** In a future release, streaming functionality will be extracted into a dedicated resource type. For detailed information about implementing and using streaming, see the [Streaming Developer Guide](/developer-guide/queries/streaming).
 
@@ -112,18 +108,14 @@
 ### Retrieve Messages
 
 **GET** `/messages?session_id={id}&query_id={id}&limit={n}&offset={n}`
-<<<<<<< HEAD
-=======
 
 Retrieves stored conversation messages:
 - `session_id` (optional) - Filter by session
 - `query_id` (optional) - Filter by query
 - `limit` (optional, default: 100) - Max messages to return
 - `offset` (optional, default: 0) - Skip messages for pagination
->>>>>>> 137bcc1e
 
-Returns timestamped message records. All parameters optional.
-Without session_id, returns all messages with pagination:
+Returns timestamped message records:
 
 ```json
 {

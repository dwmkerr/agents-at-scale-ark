export default {
  agent: 'Agents',
<<<<<<< HEAD
=======
  models: 'Models',
>>>>>>> 41c7175a
  mcpserver: 'MCPServers',
  memory: 'Memories',
  tools: 'Tools'
}<|MERGE_RESOLUTION|>--- conflicted
+++ resolved
@@ -1,9 +1,6 @@
 export default {
   agent: 'Agents',
-<<<<<<< HEAD
-=======
   models: 'Models',
->>>>>>> 41c7175a
   mcpserver: 'MCPServers',
   memory: 'Memories',
   tools: 'Tools'

/* Copyright 2025. McKinsey & Company */

package controller

import (
	"context"
	"fmt"
	"time"

	corev1 "k8s.io/api/core/v1"
	"k8s.io/apimachinery/pkg/api/errors"
	metav1 "k8s.io/apimachinery/pkg/apis/meta/v1"
	"k8s.io/apimachinery/pkg/runtime"
	"k8s.io/apimachinery/pkg/types"
	"k8s.io/client-go/tools/record"
	ctrl "sigs.k8s.io/controller-runtime"
	"sigs.k8s.io/controller-runtime/pkg/client"
	"sigs.k8s.io/controller-runtime/pkg/handler"
	logf "sigs.k8s.io/controller-runtime/pkg/log"
	"sigs.k8s.io/controller-runtime/pkg/reconcile"

	arkv1alpha1 "mckinsey.com/ark/api/v1alpha1"
	arkv1prealpha1 "mckinsey.com/ark/api/v1prealpha1"
<<<<<<< HEAD
)

const (
	defaultModelName = "default"
=======
>>>>>>> 1d5b00b9
)

const (
	defaultModelName = "default"
)

type AgentReconciler struct {
	client.Client
	Recorder record.EventRecorder
	Scheme   *runtime.Scheme
}

// +kubebuilder:rbac:groups=ark.mckinsey.com,resources=agents,verbs=get;list;watch;create;update;patch;delete
// +kubebuilder:rbac:groups=ark.mckinsey.com,resources=agents/status,verbs=get;update;patch
// +kubebuilder:rbac:groups=ark.mckinsey.com,resources=agents/finalizers,verbs=update
// +kubebuilder:rbac:groups=ark.mckinsey.com,resources=tools,verbs=get;list;watch
// +kubebuilder:rbac:groups=ark.mckinsey.com,resources=models,verbs=get;list;watch
// +kubebuilder:rbac:groups=ark.mckinsey.com,resources=a2aservers,verbs=get;list;watch

func (r *AgentReconciler) Reconcile(ctx context.Context, req ctrl.Request) (ctrl.Result, error) {
	log := logf.FromContext(ctx)

	// Fetch the Agent instance
	var agent arkv1alpha1.Agent
	if err := r.Get(ctx, req.NamespacedName, &agent); err != nil {
		if errors.IsNotFound(err) {
			log.Info("Agent resource not found. Ignoring since object must be deleted")
			return ctrl.Result{}, nil
		}
		log.Error(err, "Failed to get Agent")
		return ctrl.Result{}, err
	}

	// Initialize phase to Pending if not set (for newly created agents)
	if agent.Status.Phase == "" {
		agent.Status.Phase = arkv1alpha1.AgentPhasePending
		if err := r.Status().Update(ctx, &agent); err != nil {
			log.Error(err, "Failed to initialize Agent status")
			return ctrl.Result{}, err
		}
		r.Recorder.Event(&agent, corev1.EventTypeNormal, "AgentCreated", "Initialized agent status to Pending")
	}

	// Check tool dependencies and update status
	newPhase, err := r.checkDependencies(ctx, &agent)
	if err != nil {
		log.Error(err, "Failed to check dependencies")
		return ctrl.Result{}, err
	}

	// Update status if phase changed
	if agent.Status.Phase != newPhase {
		agent.Status.Phase = newPhase
		if err := r.Status().Update(ctx, &agent); err != nil {
			log.Error(err, "Failed to update Agent status")
			// Return error to trigger retry - controller-runtime will handle the retry with backoff
			return ctrl.Result{}, err
		}
		r.Recorder.Event(&agent, corev1.EventTypeNormal, "StatusChanged", fmt.Sprintf("Agent status changed to %s", newPhase))
	}

	// Note: We also watch for Tool/Model events, so this is just a fallback
	if newPhase == arkv1alpha1.AgentPhasePending {
		return ctrl.Result{RequeueAfter: 5 * time.Minute}, nil // Reduced frequency since we have event-driven updates
	}

	return ctrl.Result{}, nil
}

// checkDependencies validates all agent dependencies and returns appropriate phase
func (r *AgentReconciler) checkDependencies(ctx context.Context, agent *arkv1alpha1.Agent) (arkv1alpha1.AgentPhase, error) {
	// Check A2AServer dependency (if agent is owned by an A2AServer)
	if phase, err := r.checkA2AServerDependency(ctx, agent); err != nil || phase != arkv1alpha1.AgentPhaseReady {
		return phase, err
	}

	// Check model dependency
	if phase, err := r.checkModelDependency(ctx, agent); err != nil || phase != arkv1alpha1.AgentPhaseReady {
		return phase, err
	}

	// Check tool dependencies
	return r.checkToolDependencies(ctx, agent)
}

// checkModelDependency validates model dependency
func (r *AgentReconciler) checkModelDependency(ctx context.Context, agent *arkv1alpha1.Agent) (arkv1alpha1.AgentPhase, error) {
	modelName := defaultModelName
	modelNamespace := agent.Namespace

	if agent.Spec.ModelRef != nil {
		modelName = agent.Spec.ModelRef.Name
		if agent.Spec.ModelRef.Namespace != "" {
			modelNamespace = agent.Spec.ModelRef.Namespace
		}
	}

	var model arkv1alpha1.Model
	modelKey := types.NamespacedName{Name: modelName, Namespace: modelNamespace}
	if err := r.Get(ctx, modelKey, &model); err != nil {
		if errors.IsNotFound(err) {
			r.Recorder.Event(agent, corev1.EventTypeWarning, "ModelNotFound", fmt.Sprintf("Model '%s' not found in namespace '%s'", modelName, modelNamespace))
			return arkv1alpha1.AgentPhasePending, nil
		}
		return arkv1alpha1.AgentPhaseError, err
	}

	return arkv1alpha1.AgentPhaseReady, nil
}

// checkToolDependencies validates tool dependencies
func (r *AgentReconciler) checkToolDependencies(ctx context.Context, agent *arkv1alpha1.Agent) (arkv1alpha1.AgentPhase, error) {
	for _, toolSpec := range agent.Spec.Tools {
		if toolSpec.Type == "custom" && toolSpec.Name != "" {
			var tool arkv1alpha1.Tool
			toolKey := types.NamespacedName{Name: toolSpec.Name, Namespace: agent.Namespace}
			if err := r.Get(ctx, toolKey, &tool); err != nil {
				if errors.IsNotFound(err) {
					r.Recorder.Event(agent, corev1.EventTypeWarning, "ToolNotFound", fmt.Sprintf("Tool '%s' not found in namespace '%s'", toolSpec.Name, agent.Namespace))
					return arkv1alpha1.AgentPhasePending, nil
				}
				return arkv1alpha1.AgentPhaseError, err
			}
		}
	}

	// All dependencies resolved
	return arkv1alpha1.AgentPhaseReady, nil
}

// checkA2AServerDependency validates A2AServer dependency for agents owned by A2AServers
func (r *AgentReconciler) checkA2AServerDependency(ctx context.Context, agent *arkv1alpha1.Agent) (arkv1alpha1.AgentPhase, error) {
	// Check if agent has an A2AServer owner
	for _, ownerRef := range agent.GetOwnerReferences() {
<<<<<<< HEAD
		if ownerRef.Kind == "A2AServer" && ownerRef.APIVersion == "ark.mckinsey.com/v1prealpha1" {
			// Get the A2AServer
			var a2aServer arkv1prealpha1.A2AServer
			a2aServerKey := types.NamespacedName{Name: ownerRef.Name, Namespace: agent.Namespace}
			if err := r.Get(ctx, a2aServerKey, &a2aServer); err != nil {
				if errors.IsNotFound(err) {
					r.Recorder.Event(agent, corev1.EventTypeWarning, "A2AServerNotFound", fmt.Sprintf("A2AServer '%s' not found in namespace '%s'", ownerRef.Name, agent.Namespace))
					return arkv1alpha1.AgentPhasePending, nil
				}
				return arkv1alpha1.AgentPhaseError, err
			}

			// Check if A2AServer is Ready
			isReady := false
			for _, condition := range a2aServer.Status.Conditions {
				if condition.Type == "Ready" && condition.Status == "True" {
					isReady = true
					break
				}
			}

			if !isReady {
				r.Recorder.Event(agent, corev1.EventTypeWarning, "A2AServerNotReady", fmt.Sprintf("A2AServer '%s' is not ready", ownerRef.Name))
				return arkv1alpha1.AgentPhasePending, nil
			}

			// A2AServer is ready - emit event for successful dependency
			r.Recorder.Event(agent, corev1.EventTypeNormal, "A2AServerReady", fmt.Sprintf("A2AServer '%s' is ready", ownerRef.Name))
		}
	}

	// No A2AServer dependency or dependency is satisfied
	return arkv1alpha1.AgentPhaseReady, nil
}

=======
		if ownerRef.Kind != "A2AServer" || ownerRef.APIVersion != "ark.mckinsey.com/v1prealpha1" {
			continue
		}

		return r.validateA2AServerDependency(ctx, agent, ownerRef)
	}

	// No A2AServer owner
	return arkv1alpha1.AgentPhaseReady, nil
}

// validateA2AServerDependency checks if the A2AServer is ready
func (r *AgentReconciler) validateA2AServerDependency(ctx context.Context, agent *arkv1alpha1.Agent, ownerRef metav1.OwnerReference) (arkv1alpha1.AgentPhase, error) {
	// Get the A2AServer
	var a2aServer arkv1prealpha1.A2AServer
	a2aServerKey := types.NamespacedName{Name: ownerRef.Name, Namespace: agent.Namespace}
	if err := r.Get(ctx, a2aServerKey, &a2aServer); err != nil {
		if errors.IsNotFound(err) {
			r.Recorder.Event(agent, corev1.EventTypeWarning, "A2AServerNotFound", fmt.Sprintf("A2AServer '%s' not found in namespace '%s'", ownerRef.Name, agent.Namespace))
			return arkv1alpha1.AgentPhasePending, nil
		}
		return arkv1alpha1.AgentPhaseError, err
	}

	// Check if A2AServer is Ready
	if !r.isA2AServerReady(&a2aServer) {
		r.Recorder.Event(agent, corev1.EventTypeWarning, "A2AServerNotReady", fmt.Sprintf("A2AServer '%s' is not ready", ownerRef.Name))
		return arkv1alpha1.AgentPhasePending, nil
	}

	// A2AServer is ready - emit event for successful dependency
	r.Recorder.Event(agent, corev1.EventTypeNormal, "A2AServerReady", fmt.Sprintf("A2AServer '%s' is ready", ownerRef.Name))
	return arkv1alpha1.AgentPhaseReady, nil
}

// isA2AServerReady checks if an A2AServer has Ready condition true
func (r *AgentReconciler) isA2AServerReady(a2aServer *arkv1prealpha1.A2AServer) bool {
	for _, condition := range a2aServer.Status.Conditions {
		if condition.Type == "Ready" && condition.Status == "True" {
			return true
		}
	}
	return false
}

>>>>>>> 1d5b00b9
func (r *AgentReconciler) SetupWithManager(mgr ctrl.Manager) error {
	return ctrl.NewControllerManagedBy(mgr).
		For(&arkv1alpha1.Agent{}).
		// Watch for Tool events and reconcile dependent agents
		Watches(
			&arkv1alpha1.Tool{},
			handler.EnqueueRequestsFromMapFunc(r.findAgentsForTool),
		).
		// Watch for Model events and reconcile dependent agents
		Watches(
			&arkv1alpha1.Model{},
			handler.EnqueueRequestsFromMapFunc(r.findAgentsForModel),
		).
		// Watch for A2AServer events and reconcile owned agents
		Watches(
			&arkv1prealpha1.A2AServer{},
			handler.EnqueueRequestsFromMapFunc(r.findAgentsForA2AServer),
		).
		Named("agent").
		Complete(r)
}

// findAgentsForTool finds agents that depend on the given tool
func (r *AgentReconciler) findAgentsForTool(ctx context.Context, obj client.Object) []reconcile.Request {
	tool, ok := obj.(*arkv1alpha1.Tool)
	if !ok {
		return nil
	}

	return r.findAgentsForDependency(ctx, tool.Name, tool.Namespace, "tool", func(agent *arkv1alpha1.Agent) bool {
		return r.agentDependsOnTool(agent, tool.Name)
	})
}

// findAgentsForModel finds agents that depend on the given model
func (r *AgentReconciler) findAgentsForModel(ctx context.Context, obj client.Object) []reconcile.Request {
	model, ok := obj.(*arkv1alpha1.Model)
	if !ok {
		return nil
	}

	return r.findAgentsForDependency(ctx, model.Name, model.Namespace, "model", func(agent *arkv1alpha1.Agent) bool {
		return r.agentDependsOnModel(agent, model.Name)
	})
}

// findAgentsForDependency is a generic function to find agents that depend on a given resource
func (r *AgentReconciler) findAgentsForDependency(ctx context.Context, resourceName, namespace, resourceType string, dependencyCheck func(*arkv1alpha1.Agent) bool) []reconcile.Request {
	log := logf.Log.WithName("agent-controller").WithValues(resourceType, resourceName, "namespace", namespace)

	// List all agents in the same namespace
	var agentList arkv1alpha1.AgentList
	if err := r.List(ctx, &agentList, client.InNamespace(namespace)); err != nil {
		log.Error(err, "Failed to list agents for dependency check", "resourceType", resourceType)
		return nil
	}

	var requests []reconcile.Request
	seenAgents := make(map[string]bool) // Deduplication map

	for _, agent := range agentList.Items {
		// Check if this agent depends on the resource
		if dependencyCheck(&agent) {
			agentKey := agent.Namespace + "/" + agent.Name

			// Skip if we've already added this agent
			if seenAgents[agentKey] {
				continue
			}
			seenAgents[agentKey] = true

			requests = append(requests, reconcile.Request{
				NamespacedName: types.NamespacedName{
					Name:      agent.Name,
					Namespace: agent.Namespace,
				},
			})
			log.Info("Triggering reconciliation for agent dependent on resource", "agent", agent.Name, "resourceType", resourceType)
		}
	}

	return requests
}

// agentDependsOnTool checks if an agent depends on a specific tool
func (r *AgentReconciler) agentDependsOnTool(agent *arkv1alpha1.Agent, toolName string) bool {
	for _, toolSpec := range agent.Spec.Tools {
		if toolSpec.Type == "custom" && toolSpec.Name == toolName {
			return true
		}
	}
	return false
}

// agentDependsOnModel checks if an agent depends on a specific model
func (r *AgentReconciler) agentDependsOnModel(agent *arkv1alpha1.Agent, modelName string) bool {
	// Check if agent explicitly references this model
	if agent.Spec.ModelRef != nil && agent.Spec.ModelRef.Name == modelName {
		return true
	}
	// Check if agent uses default model (no modelRef) and this is the default model
	if agent.Spec.ModelRef == nil && modelName == defaultModelName {
		return true
	}
	return false
}

<<<<<<< HEAD
// checkModelDependency validates model dependency
func (r *AgentReconciler) checkModelDependency(ctx context.Context, agent *arkv1alpha1.Agent) (arkv1alpha1.AgentPhase, error) {
	modelName := defaultModelName
	modelNamespace := agent.Namespace

	if agent.Spec.ModelRef != nil {
		modelName = agent.Spec.ModelRef.Name
		if agent.Spec.ModelRef.Namespace != "" {
			modelNamespace = agent.Spec.ModelRef.Namespace
		}
	}

	var model arkv1alpha1.Model
	modelKey := types.NamespacedName{Name: modelName, Namespace: modelNamespace}
	if err := r.Get(ctx, modelKey, &model); err != nil {
		if errors.IsNotFound(err) {
			r.Recorder.Event(agent, corev1.EventTypeWarning, "ModelNotFound", fmt.Sprintf("Model '%s' not found in namespace '%s'", modelName, modelNamespace))
			return arkv1alpha1.AgentPhasePending, nil
		}
		return arkv1alpha1.AgentPhaseError, err
	}

	return arkv1alpha1.AgentPhaseReady, nil
}

// checkToolDependencies validates tool dependencies
func (r *AgentReconciler) checkToolDependencies(ctx context.Context, agent *arkv1alpha1.Agent) (arkv1alpha1.AgentPhase, error) {
	for _, toolSpec := range agent.Spec.Tools {
		if toolSpec.Type == "custom" && toolSpec.Name != "" {
			var tool arkv1alpha1.Tool
			toolKey := types.NamespacedName{Name: toolSpec.Name, Namespace: agent.Namespace}
			if err := r.Get(ctx, toolKey, &tool); err != nil {
				if errors.IsNotFound(err) {
					r.Recorder.Event(agent, corev1.EventTypeWarning, "ToolNotFound", fmt.Sprintf("Tool '%s' not found in namespace '%s'", toolSpec.Name, agent.Namespace))
					return arkv1alpha1.AgentPhasePending, nil
				}
				return arkv1alpha1.AgentPhaseError, err
			}
		}
	}

	// All dependencies resolved
	return arkv1alpha1.AgentPhaseReady, nil
}

// checkA2AServerDependency validates A2AServer dependency for agents owned by A2AServers
func (r *AgentReconciler) checkA2AServerDependency(ctx context.Context, agent *arkv1alpha1.Agent) (arkv1alpha1.AgentPhase, error) {
	// Check if agent has an A2AServer owner
	for _, ownerRef := range agent.GetOwnerReferences() {
		if ownerRef.Kind == "A2AServer" && ownerRef.APIVersion == "ark.mckinsey.com/v1prealpha1" {
			// Get the A2AServer
			var a2aServer arkv1prealpha1.A2AServer
			a2aServerKey := types.NamespacedName{Name: ownerRef.Name, Namespace: agent.Namespace}
			if err := r.Get(ctx, a2aServerKey, &a2aServer); err != nil {
				if errors.IsNotFound(err) {
					r.Recorder.Event(agent, corev1.EventTypeWarning, "A2AServerNotFound", fmt.Sprintf("A2AServer '%s' not found in namespace '%s'", ownerRef.Name, agent.Namespace))
					return arkv1alpha1.AgentPhasePending, nil
				}
				return arkv1alpha1.AgentPhaseError, err
			}

			// Check if A2AServer is Ready
			isReady := false
			for _, condition := range a2aServer.Status.Conditions {
				if condition.Type == "Ready" && condition.Status == "True" {
					isReady = true
					break
				}
			}

			if !isReady {
				r.Recorder.Event(agent, corev1.EventTypeWarning, "A2AServerNotReady", fmt.Sprintf("A2AServer '%s' is not ready", ownerRef.Name))
				return arkv1alpha1.AgentPhasePending, nil
			}

			// A2AServer is ready - emit event for successful dependency
			r.Recorder.Event(agent, corev1.EventTypeNormal, "A2AServerReady", fmt.Sprintf("A2AServer '%s' is ready", ownerRef.Name))
		}
	}

	// No A2AServer owner or A2AServer is ready
	return arkv1alpha1.AgentPhaseReady, nil
}

func (r *AgentReconciler) SetupWithManager(mgr ctrl.Manager) error {
	return ctrl.NewControllerManagedBy(mgr).
		For(&arkv1alpha1.Agent{}).
		// Watch for Tool events and reconcile dependent agents
		Watches(
			&arkv1alpha1.Tool{},
			handler.EnqueueRequestsFromMapFunc(r.findAgentsForTool),
		).
		// Watch for Model events and reconcile dependent agents
		Watches(
			&arkv1alpha1.Model{},
			handler.EnqueueRequestsFromMapFunc(r.findAgentsForModel),
		).
		// Watch for A2AServer events and reconcile owned agents
		Watches(
			&arkv1prealpha1.A2AServer{},
			handler.EnqueueRequestsFromMapFunc(r.findAgentsForA2AServer),
		).
		Named("agent").
		Complete(r)
}

// findAgentsForTool finds agents that depend on the given tool
func (r *AgentReconciler) findAgentsForTool(ctx context.Context, obj client.Object) []reconcile.Request {
	tool, ok := obj.(*arkv1alpha1.Tool)
	if !ok {
		return nil
	}

	return r.findAgentsForDependency(ctx, tool.Name, tool.Namespace, "tool", func(agent *arkv1alpha1.Agent) bool {
		return r.agentDependsOnTool(agent, tool.Name)
	})
}

// findAgentsForModel finds agents that depend on the given model
func (r *AgentReconciler) findAgentsForModel(ctx context.Context, obj client.Object) []reconcile.Request {
	model, ok := obj.(*arkv1alpha1.Model)
	if !ok {
		return nil
	}

	return r.findAgentsForDependency(ctx, model.Name, model.Namespace, "model", func(agent *arkv1alpha1.Agent) bool {
		return r.agentDependsOnModel(agent, model.Name)
	})
}

// findAgentsForDependency is a generic function to find agents that depend on a given resource
func (r *AgentReconciler) findAgentsForDependency(ctx context.Context, resourceName, namespace, resourceType string, dependencyCheck func(*arkv1alpha1.Agent) bool) []reconcile.Request {
	log := logf.Log.WithName("agent-controller").WithValues(resourceType, resourceName, "namespace", namespace)

	// List all agents in the same namespace
	var agentList arkv1alpha1.AgentList
	if err := r.List(ctx, &agentList, client.InNamespace(namespace)); err != nil {
		log.Error(err, "Failed to list agents for dependency check", "resourceType", resourceType)
		return nil
	}

	var requests []reconcile.Request
	seenAgents := make(map[string]bool) // Deduplication map

	for _, agent := range agentList.Items {
		// Check if this agent depends on the resource
		if dependencyCheck(&agent) {
			agentKey := agent.Namespace + "/" + agent.Name

			// Skip if we've already added this agent
			if seenAgents[agentKey] {
				continue
			}
			seenAgents[agentKey] = true

			requests = append(requests, reconcile.Request{
				NamespacedName: types.NamespacedName{
					Name:      agent.Name,
					Namespace: agent.Namespace,
				},
			})
			log.Info("Triggering reconciliation for agent dependent on resource", "agent", agent.Name, "resourceType", resourceType)
		}
	}

	return requests
}

// agentDependsOnTool checks if an agent depends on a specific tool
func (r *AgentReconciler) agentDependsOnTool(agent *arkv1alpha1.Agent, toolName string) bool {
	for _, toolSpec := range agent.Spec.Tools {
		if toolSpec.Type == "custom" && toolSpec.Name == toolName {
			return true
		}
	}
	return false
}

// agentDependsOnModel checks if an agent depends on a specific model
func (r *AgentReconciler) agentDependsOnModel(agent *arkv1alpha1.Agent, modelName string) bool {
	// Check if agent explicitly references this model
	if agent.Spec.ModelRef != nil && agent.Spec.ModelRef.Name == modelName {
		return true
	}
	// Check if agent uses default model (no modelRef) and this is the default model
	if agent.Spec.ModelRef == nil && modelName == defaultModelName {
		return true
	}
	return false
}

=======
>>>>>>> 1d5b00b9
// findAgentsForA2AServer finds agents owned by the given A2AServer
func (r *AgentReconciler) findAgentsForA2AServer(ctx context.Context, obj client.Object) []reconcile.Request {
	a2aServer, ok := obj.(*arkv1prealpha1.A2AServer)
	if !ok {
		return nil
	}

	log := logf.Log.WithName("agent-controller").WithValues("a2aserver", a2aServer.Name, "namespace", a2aServer.Namespace)

	// List all agents in the same namespace
	var agentList arkv1alpha1.AgentList
	if err := r.List(ctx, &agentList, client.InNamespace(a2aServer.Namespace)); err != nil {
		log.Error(err, "Failed to list agents for A2AServer dependency check")
		return nil
	}

	var requests []reconcile.Request
	for _, agent := range agentList.Items {
		// Check if this agent is owned by the A2AServer
		for _, ownerRef := range agent.GetOwnerReferences() {
			if ownerRef.Kind == "A2AServer" && ownerRef.Name == a2aServer.Name {
				requests = append(requests, reconcile.Request{
					NamespacedName: types.NamespacedName{
						Name:      agent.Name,
						Namespace: agent.Namespace,
					},
				})
				log.Info("Triggering reconciliation for agent owned by A2AServer", "agent", agent.Name)
				break
			}
		}
	}

	return requests
}<|MERGE_RESOLUTION|>--- conflicted
+++ resolved
@@ -21,13 +21,6 @@
 
 	arkv1alpha1 "mckinsey.com/ark/api/v1alpha1"
 	arkv1prealpha1 "mckinsey.com/ark/api/v1prealpha1"
-<<<<<<< HEAD
-)
-
-const (
-	defaultModelName = "default"
-=======
->>>>>>> 1d5b00b9
 )
 
 const (
@@ -162,43 +155,6 @@
 func (r *AgentReconciler) checkA2AServerDependency(ctx context.Context, agent *arkv1alpha1.Agent) (arkv1alpha1.AgentPhase, error) {
 	// Check if agent has an A2AServer owner
 	for _, ownerRef := range agent.GetOwnerReferences() {
-<<<<<<< HEAD
-		if ownerRef.Kind == "A2AServer" && ownerRef.APIVersion == "ark.mckinsey.com/v1prealpha1" {
-			// Get the A2AServer
-			var a2aServer arkv1prealpha1.A2AServer
-			a2aServerKey := types.NamespacedName{Name: ownerRef.Name, Namespace: agent.Namespace}
-			if err := r.Get(ctx, a2aServerKey, &a2aServer); err != nil {
-				if errors.IsNotFound(err) {
-					r.Recorder.Event(agent, corev1.EventTypeWarning, "A2AServerNotFound", fmt.Sprintf("A2AServer '%s' not found in namespace '%s'", ownerRef.Name, agent.Namespace))
-					return arkv1alpha1.AgentPhasePending, nil
-				}
-				return arkv1alpha1.AgentPhaseError, err
-			}
-
-			// Check if A2AServer is Ready
-			isReady := false
-			for _, condition := range a2aServer.Status.Conditions {
-				if condition.Type == "Ready" && condition.Status == "True" {
-					isReady = true
-					break
-				}
-			}
-
-			if !isReady {
-				r.Recorder.Event(agent, corev1.EventTypeWarning, "A2AServerNotReady", fmt.Sprintf("A2AServer '%s' is not ready", ownerRef.Name))
-				return arkv1alpha1.AgentPhasePending, nil
-			}
-
-			// A2AServer is ready - emit event for successful dependency
-			r.Recorder.Event(agent, corev1.EventTypeNormal, "A2AServerReady", fmt.Sprintf("A2AServer '%s' is ready", ownerRef.Name))
-		}
-	}
-
-	// No A2AServer dependency or dependency is satisfied
-	return arkv1alpha1.AgentPhaseReady, nil
-}
-
-=======
 		if ownerRef.Kind != "A2AServer" || ownerRef.APIVersion != "ark.mckinsey.com/v1prealpha1" {
 			continue
 		}
@@ -244,7 +200,6 @@
 	return false
 }
 
->>>>>>> 1d5b00b9
 func (r *AgentReconciler) SetupWithManager(mgr ctrl.Manager) error {
 	return ctrl.NewControllerManagedBy(mgr).
 		For(&arkv1alpha1.Agent{}).
@@ -352,200 +307,6 @@
 	return false
 }
 
-<<<<<<< HEAD
-// checkModelDependency validates model dependency
-func (r *AgentReconciler) checkModelDependency(ctx context.Context, agent *arkv1alpha1.Agent) (arkv1alpha1.AgentPhase, error) {
-	modelName := defaultModelName
-	modelNamespace := agent.Namespace
-
-	if agent.Spec.ModelRef != nil {
-		modelName = agent.Spec.ModelRef.Name
-		if agent.Spec.ModelRef.Namespace != "" {
-			modelNamespace = agent.Spec.ModelRef.Namespace
-		}
-	}
-
-	var model arkv1alpha1.Model
-	modelKey := types.NamespacedName{Name: modelName, Namespace: modelNamespace}
-	if err := r.Get(ctx, modelKey, &model); err != nil {
-		if errors.IsNotFound(err) {
-			r.Recorder.Event(agent, corev1.EventTypeWarning, "ModelNotFound", fmt.Sprintf("Model '%s' not found in namespace '%s'", modelName, modelNamespace))
-			return arkv1alpha1.AgentPhasePending, nil
-		}
-		return arkv1alpha1.AgentPhaseError, err
-	}
-
-	return arkv1alpha1.AgentPhaseReady, nil
-}
-
-// checkToolDependencies validates tool dependencies
-func (r *AgentReconciler) checkToolDependencies(ctx context.Context, agent *arkv1alpha1.Agent) (arkv1alpha1.AgentPhase, error) {
-	for _, toolSpec := range agent.Spec.Tools {
-		if toolSpec.Type == "custom" && toolSpec.Name != "" {
-			var tool arkv1alpha1.Tool
-			toolKey := types.NamespacedName{Name: toolSpec.Name, Namespace: agent.Namespace}
-			if err := r.Get(ctx, toolKey, &tool); err != nil {
-				if errors.IsNotFound(err) {
-					r.Recorder.Event(agent, corev1.EventTypeWarning, "ToolNotFound", fmt.Sprintf("Tool '%s' not found in namespace '%s'", toolSpec.Name, agent.Namespace))
-					return arkv1alpha1.AgentPhasePending, nil
-				}
-				return arkv1alpha1.AgentPhaseError, err
-			}
-		}
-	}
-
-	// All dependencies resolved
-	return arkv1alpha1.AgentPhaseReady, nil
-}
-
-// checkA2AServerDependency validates A2AServer dependency for agents owned by A2AServers
-func (r *AgentReconciler) checkA2AServerDependency(ctx context.Context, agent *arkv1alpha1.Agent) (arkv1alpha1.AgentPhase, error) {
-	// Check if agent has an A2AServer owner
-	for _, ownerRef := range agent.GetOwnerReferences() {
-		if ownerRef.Kind == "A2AServer" && ownerRef.APIVersion == "ark.mckinsey.com/v1prealpha1" {
-			// Get the A2AServer
-			var a2aServer arkv1prealpha1.A2AServer
-			a2aServerKey := types.NamespacedName{Name: ownerRef.Name, Namespace: agent.Namespace}
-			if err := r.Get(ctx, a2aServerKey, &a2aServer); err != nil {
-				if errors.IsNotFound(err) {
-					r.Recorder.Event(agent, corev1.EventTypeWarning, "A2AServerNotFound", fmt.Sprintf("A2AServer '%s' not found in namespace '%s'", ownerRef.Name, agent.Namespace))
-					return arkv1alpha1.AgentPhasePending, nil
-				}
-				return arkv1alpha1.AgentPhaseError, err
-			}
-
-			// Check if A2AServer is Ready
-			isReady := false
-			for _, condition := range a2aServer.Status.Conditions {
-				if condition.Type == "Ready" && condition.Status == "True" {
-					isReady = true
-					break
-				}
-			}
-
-			if !isReady {
-				r.Recorder.Event(agent, corev1.EventTypeWarning, "A2AServerNotReady", fmt.Sprintf("A2AServer '%s' is not ready", ownerRef.Name))
-				return arkv1alpha1.AgentPhasePending, nil
-			}
-
-			// A2AServer is ready - emit event for successful dependency
-			r.Recorder.Event(agent, corev1.EventTypeNormal, "A2AServerReady", fmt.Sprintf("A2AServer '%s' is ready", ownerRef.Name))
-		}
-	}
-
-	// No A2AServer owner or A2AServer is ready
-	return arkv1alpha1.AgentPhaseReady, nil
-}
-
-func (r *AgentReconciler) SetupWithManager(mgr ctrl.Manager) error {
-	return ctrl.NewControllerManagedBy(mgr).
-		For(&arkv1alpha1.Agent{}).
-		// Watch for Tool events and reconcile dependent agents
-		Watches(
-			&arkv1alpha1.Tool{},
-			handler.EnqueueRequestsFromMapFunc(r.findAgentsForTool),
-		).
-		// Watch for Model events and reconcile dependent agents
-		Watches(
-			&arkv1alpha1.Model{},
-			handler.EnqueueRequestsFromMapFunc(r.findAgentsForModel),
-		).
-		// Watch for A2AServer events and reconcile owned agents
-		Watches(
-			&arkv1prealpha1.A2AServer{},
-			handler.EnqueueRequestsFromMapFunc(r.findAgentsForA2AServer),
-		).
-		Named("agent").
-		Complete(r)
-}
-
-// findAgentsForTool finds agents that depend on the given tool
-func (r *AgentReconciler) findAgentsForTool(ctx context.Context, obj client.Object) []reconcile.Request {
-	tool, ok := obj.(*arkv1alpha1.Tool)
-	if !ok {
-		return nil
-	}
-
-	return r.findAgentsForDependency(ctx, tool.Name, tool.Namespace, "tool", func(agent *arkv1alpha1.Agent) bool {
-		return r.agentDependsOnTool(agent, tool.Name)
-	})
-}
-
-// findAgentsForModel finds agents that depend on the given model
-func (r *AgentReconciler) findAgentsForModel(ctx context.Context, obj client.Object) []reconcile.Request {
-	model, ok := obj.(*arkv1alpha1.Model)
-	if !ok {
-		return nil
-	}
-
-	return r.findAgentsForDependency(ctx, model.Name, model.Namespace, "model", func(agent *arkv1alpha1.Agent) bool {
-		return r.agentDependsOnModel(agent, model.Name)
-	})
-}
-
-// findAgentsForDependency is a generic function to find agents that depend on a given resource
-func (r *AgentReconciler) findAgentsForDependency(ctx context.Context, resourceName, namespace, resourceType string, dependencyCheck func(*arkv1alpha1.Agent) bool) []reconcile.Request {
-	log := logf.Log.WithName("agent-controller").WithValues(resourceType, resourceName, "namespace", namespace)
-
-	// List all agents in the same namespace
-	var agentList arkv1alpha1.AgentList
-	if err := r.List(ctx, &agentList, client.InNamespace(namespace)); err != nil {
-		log.Error(err, "Failed to list agents for dependency check", "resourceType", resourceType)
-		return nil
-	}
-
-	var requests []reconcile.Request
-	seenAgents := make(map[string]bool) // Deduplication map
-
-	for _, agent := range agentList.Items {
-		// Check if this agent depends on the resource
-		if dependencyCheck(&agent) {
-			agentKey := agent.Namespace + "/" + agent.Name
-
-			// Skip if we've already added this agent
-			if seenAgents[agentKey] {
-				continue
-			}
-			seenAgents[agentKey] = true
-
-			requests = append(requests, reconcile.Request{
-				NamespacedName: types.NamespacedName{
-					Name:      agent.Name,
-					Namespace: agent.Namespace,
-				},
-			})
-			log.Info("Triggering reconciliation for agent dependent on resource", "agent", agent.Name, "resourceType", resourceType)
-		}
-	}
-
-	return requests
-}
-
-// agentDependsOnTool checks if an agent depends on a specific tool
-func (r *AgentReconciler) agentDependsOnTool(agent *arkv1alpha1.Agent, toolName string) bool {
-	for _, toolSpec := range agent.Spec.Tools {
-		if toolSpec.Type == "custom" && toolSpec.Name == toolName {
-			return true
-		}
-	}
-	return false
-}
-
-// agentDependsOnModel checks if an agent depends on a specific model
-func (r *AgentReconciler) agentDependsOnModel(agent *arkv1alpha1.Agent, modelName string) bool {
-	// Check if agent explicitly references this model
-	if agent.Spec.ModelRef != nil && agent.Spec.ModelRef.Name == modelName {
-		return true
-	}
-	// Check if agent uses default model (no modelRef) and this is the default model
-	if agent.Spec.ModelRef == nil && modelName == defaultModelName {
-		return true
-	}
-	return false
-}
-
-=======
->>>>>>> 1d5b00b9
 // findAgentsForA2AServer finds agents owned by the given A2AServer
 func (r *AgentReconciler) findAgentsForA2AServer(ctx context.Context, obj client.Object) []reconcile.Request {
 	a2aServer, ok := obj.(*arkv1prealpha1.A2AServer)

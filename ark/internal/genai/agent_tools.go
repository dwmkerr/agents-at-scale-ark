--- conflicted
+++ resolved
@@ -280,13 +280,9 @@
 	history := []Message{} // Provide history if applicable
 
 	// Call the agent's Execute function
-<<<<<<< HEAD
-	responseMessages, err := agent.Execute(ctx, userInput, history)
-=======
 	// Pass nil for memory (agents-as-tools don't use memory) and false for streaming
 	// TODO: Consider passing through streaming context if parent agent is streaming
 	responseMessages, err := agent.Execute(ctx, userInput, history, nil, false)
->>>>>>> 41c7175a
 	if err != nil {
 		log.Info("agent execution error", "agent", a.AgentName, "error", err)
 		return ToolResult{

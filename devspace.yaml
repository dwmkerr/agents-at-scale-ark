# DevSpace configuration for local ARK services development
version: v2beta1

# Dependencies - include other DevSpace configurations
<<<<<<< HEAD
# dependencies:
=======
dependencies:
  ark-cluster-memory:
    path: ./services/ark-cluster-memory
    pipeline: dev
>>>>>>> 41c7175a
#   ark-mcp:
#     path: ./services/ark-mcp
#     pipeline: dev
#   postgres-memory:
#     path: ./services/postgres-memory

# Hooks for pre-build setup
hooks:
  - command: ./services/ark-api/ark-api/scripts/ensure-ark-sdk-wheel.sh
    events: ["before:dev", "before:deploy"]

# Deployment pipelines define the workflow for different commands
pipelines:
  # 'devspace deploy' - Build and deploy production images
  deploy: |-
    # Deploy any dependencies.
    run_dependency_pipelines --all --set-flag pipeline=deploy
    # Build the ark controller and ark service images.
    build_images --all
    # Deploy the ark controller and services.
    create_deployments --all

  # 'devspace dev' - DevSpace recommended dev workflow: deploy production, override with dev images, file sync
  dev: |-
    # Note that 'dev' doesn't seem to work here.
    run_dependency_pipelines --all --set-flag pipeline=dev
    create_deployments --all
    start_dev --all

# Image build configuration
images:
  ark-api:
    image: ark-api
    dockerfile: ./services/ark-api/Dockerfile
    context: ./services/ark-api

  ark-dashboard:
    image: ark-dashboard
    dockerfile: ./services/ark-dashboard/Dockerfile
    context: ./services/ark-dashboard

  ark-controller:
    image: ark-controller
    dockerfile: ./ark/Dockerfile
    context: ./ark

# Kubernetes deployments
deployments:
  ark-api:
    namespace: default
    helm:
      chart:
        path: ./services/ark-api/chart
      values:
        app:
          image:
            repository: ${runtime.images.ark-api.image}
            tag: ${runtime.images.ark-api.tag}
          # Override resources for local development
          resources:
            limits:
              memory: "1024Mi"
              cpu: "1000m"
            requests:
              memory: "256Mi"
              cpu: "200m"

  ark-dashboard:
    namespace: default
    helm:
      chart:
        path: ./services/ark-dashboard/chart
      values:
        app:
          image:
            repository: ${runtime.images.ark-dashboard.image}
            tag: ${runtime.images.ark-dashboard.tag}
          # Override resources for local development
          resources:
            limits:
              memory: "3072Mi"
              cpu: "2000m"
            requests:
              memory: "256Mi"
              cpu: "200m"

  ark-controller:
    namespace: ark-system
    helm:
      chart:
        path: ./ark/dist/chart
      values:
        controllerManager:
          container:
            image:
              repository: ${runtime.images.ark-controller.image}
              tag: ${runtime.images.ark-controller.tag}
            resources:
              limits:
                memory: "2048Mi"
                cpu: "2000m"
              requests:
                memory: "256Mi"
                cpu: "200m"
          # Override security context for development
          securityContext:
            runAsNonRoot: false

# Development configuration - active during 'devspace dev'
dev:
  ark-api:
    imageSelector: ark-api
    devImage: python:3.12-slim
    # Install dependencies and start API server with hot reload
    command:
      [
        "sh",
        "-c",
        "cd /app/ark-api && apt-get update && apt-get install -y curl && curl https://raw.githubusercontent.com/helm/helm/main/scripts/get-helm-3 | bash && pip install uv && uv add file://$(ls /app/out/ark_sdk-*.whl) && uv sync && uv run uvicorn ark_api.main:app --host 0.0.0.0 --port 8000 --reload",
      ]
    namespace: default
    # Stream logs instead of terminal
    logs:
      lastLines: 50
    # File synchronization for hot reload
    sync:
      - path: ./services/ark-api:/app
        startContainer: true
        disableDownload: true
        uploadExcludeFile: .dockerignore
      - path: ./ark:/workspace
        excludePaths:
          - bin/
          - out/
          - .git/
    # Enable SSH for IDE integration
    ssh:
      enabled: true

  ark-controller:
    imageSelector: ark-controller
    devImage: golang:1.24-bookworm
    command:
      ["sh", "-c", "cd /app && go run cmd/main.go --leader-elect=false"]
    namespace: ark-system
    logs:
      lastLines: 50
    # File synchronization for hot reload
    sync:
      - path: ./ark:/app
        startContainer: true
        disableDownload: true
        uploadExcludeFile: .dockerignore
        onUpload:
          restartContainer: true
    # Enable SSH for IDE integration
    ssh:
      enabled: true

  ark-dashboard:
    imageSelector: ark-dashboard
    devImage: node:24-alpine
    env:
      - name: NODE_ENV
        value: development
    command:
      [
        "sh",
        "-c",
        "cd /app/ark-dashboard && npm install -g pnpm && pnpm install && pnpm run dev",
      ]
    namespace: default
    # Stream logs instead of terminal
    logs:
      lastLines: 50
    # File synchronization for hot reload
    sync:
      - path: ./services/ark-dashboard:/app
        startContainer: true
        disableDownload: true
        uploadExcludeFile: .dockerignore
    # Enable SSH for IDE integration
    ssh:
      enabled: true<|MERGE_RESOLUTION|>--- conflicted
+++ resolved
@@ -2,14 +2,10 @@
 version: v2beta1
 
 # Dependencies - include other DevSpace configurations
-<<<<<<< HEAD
-# dependencies:
-=======
 dependencies:
   ark-cluster-memory:
     path: ./services/ark-cluster-memory
     pipeline: dev
->>>>>>> 41c7175a
 #   ark-mcp:
 #     path: ./services/ark-mcp
 #     pipeline: dev

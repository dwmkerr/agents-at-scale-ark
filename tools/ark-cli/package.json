--- conflicted
+++ resolved
@@ -1,11 +1,6 @@
 {
-<<<<<<< HEAD
-  "name": "@dwmkerr/ark",
-  "version": "0.1.33-rc4",
-=======
   "name": "@agents-at-scale/ark",
-  "version": "0.1.33",
->>>>>>> c71ac846
+  "version": "0.1.34",
   "description": "ARK CLI - Interactive terminal interface for ARK agents",
   "main": "dist/index.js",
   "type": "module",

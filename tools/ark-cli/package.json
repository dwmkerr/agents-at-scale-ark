{
<<<<<<< HEAD
  "name": "@dwmkerr/ark",
  "version": "0.1.35-rc17",
=======
  "name": "@agents-at-scale/ark",
  "version": "0.1.34",
>>>>>>> ced0c7a4
  "description": "ARK CLI - Interactive terminal interface for ARK agents",
  "main": "dist/index.js",
  "type": "module",
  "bin": {
    "ark": "dist/index.js"
  },
  "files": [
    "dist"
  ],
  "scripts": {
    "build": "tsc && chmod +x dist/index.js",
    "postbuild": "mkdir -p dist/lib/dev/tools && cp src/lib/dev/tools/*.py dist/lib/dev/tools/ 2>/dev/null || true",
    "dev": "tsc --watch",
    "start": "NODE_NO_WARNINGS=1 node dist/index.js",
    "clean": "rm -rf dist",
    "lint": "eslint src/ --fix && prettier --write src/",
    "lint:check": "eslint src/ && prettier --check src/",
    "test": "NODE_OPTIONS=\"--experimental-vm-modules\" jest --coverage --coverageDirectory=./artifacts/coverage --coverageReporters=text --coverageReporters=lcov --coverageReporters=text-summary",
    "postinstall": "echo \"ARK CLI installed! Run 'ark' to try it out.\""
  },
  "keywords": [
    "ark",
    "cli",
    "terminal",
    "ai",
    "agents"
  ],
  "license": "Apache-2.0",
  "author": "McKinsey & Company",
  "repository": {
    "type": "git",
    "url": "https://github.com/mckinsey/agents-at-scale-ark.git",
    "directory": "tools/ark-cli"
  },
  "homepage": "https://github.com/mckinsey/agents-at-scale-ark#readme",
  "bugs": {
    "url": "https://github.com/mckinsey/agents-at-scale-ark/issues"
  },
  "dependencies": {
    "@kubernetes/client-node": "^1.3.0",
    "@modelcontextprotocol/sdk": "^1.18.0",
    "axios": "^1.7.7",
    "chalk": "^4.1.2",
    "commander": "^12.1.0",
    "debug": "^4.4.1",
    "execa": "^9.6.0",
    "ink": "^6.0.1",
    "ink-select-input": "^6.2.0",
    "ink-spinner": "^5.0.0",
    "ink-text-input": "^6.0.0",
    "inquirer": "^12.1.0",
    "marked": "^15.0.12",
    "marked-terminal": "^7.3.0",
    "open": "^10.2.0",
    "openai": "^5.19.1",
    "ora": "^8.2.0",
    "react": "^19.1.0",
    "yaml": "^2.6.1"
  },
  "devDependencies": {
    "@eslint/js": "^9.17.0",
    "@jest/globals": "^30.1.2",
    "@types/debug": "^4.1.12",
    "@types/inquirer": "^9.0.7",
    "@types/jest": "^30.0.0",
    "@types/node": "^22.10.2",
    "@types/react": "^19.1.13",
    "@typescript-eslint/eslint-plugin": "^8.20.0",
    "@typescript-eslint/parser": "^8.20.0",
    "eslint": "^9.17.0",
    "jest": "^30.1.3",
    "prettier": "^3.6.2",
    "ts-jest": "^29.4.1",
    "ts-node": "^10.9.2",
    "tsx": "^4.20.5",
    "typescript": "^5.7.2"
  },
  "engines": {
    "node": ">=18.0.0"
  }
}<|MERGE_RESOLUTION|>--- conflicted
+++ resolved
@@ -1,11 +1,6 @@
 {
-<<<<<<< HEAD
-  "name": "@dwmkerr/ark",
-  "version": "0.1.35-rc17",
-=======
   "name": "@agents-at-scale/ark",
   "version": "0.1.34",
->>>>>>> ced0c7a4
   "description": "ARK CLI - Interactive terminal interface for ARK agents",
   "main": "dist/index.js",
   "type": "module",

"use client";

import { useState } from "react";
import { Dialog, DialogContent, DialogHeader, DialogTitle, DialogDescription, DialogFooter } from "@/components/ui/dialog";
import { toast } from "@/components/ui/use-toast"
import { Input } from "@/components/ui/input";
import { Textarea } from "@/components/ui/textarea";
import { Button } from "@/components/ui/button";
import { Label } from "@radix-ui/react-label";
import {
  Select,
  SelectContent,
  SelectItem,
  SelectTrigger,
  SelectValue
} from "@/components/ui/select";
import { HttpFields } from "../common/http-field";
import { AgentFields } from "../common/agent-fields";
<<<<<<< HEAD
=======
import { Maximize2, Minimize2 } from "lucide-react";
>>>>>>> 94baf70b

interface ToolSpec {
  name: string;
  type: string;
  description: string;
  inputSchema?: Record<string, unknown>;
  annotations?: Record<string, string>;
  url?: string;
  agent?: string;
}

interface ToolEditorProps {
  open: boolean;
  onOpenChange: (open: boolean) => void;
  onSave: (tool: ToolSpec) => void;
  namespace: string;
}

export function ToolEditor({
  open,
  onOpenChange,
  onSave,
  namespace
}: Readonly<ToolEditorProps>) {
  const [name, setName] = useState("");
  const [type, setType] = useState("");
  const typeOptions = [
    { value: "http", label: "HTTP" },
    { value: "mcp", label: "MCP" },
    { value: "agent", label: "Agent" }
  ];
  const [description, setDescription] = useState("");
  const [inputSchema, setInputSchema] = useState("");
  const [annotations, setAnnotations] = useState("");
  const [isInputSchemaExpanded, setIsInputSchemaExpanded] = useState(false);
  const [isAnnotationsExpanded, setIsAnnotationsExpanded] = useState(false);

  // Additional fields state
  const [httpUrl, setHttpUrl] = useState("");
  const [selectedAgent, setSelectedAgent] = useState("");

  const isValid = 
    name.trim() &&
    type.trim() &&
    description.trim().length > 0 &&
    inputSchema.trim().length > 0 &&
    (type !== "agent" || selectedAgent.trim());

  const handleSave = () => {
    let parsedInputSchema: Record<string, unknown> | undefined;
    let parsedAnnotations: Record<string, string> | undefined;

    try {
      if (inputSchema.trim()) parsedInputSchema = JSON.parse(inputSchema);
    } catch {
      toast({
        variant: "destructive", 
        title: "Invalid Input Schema",
        description: "Input Schema must be valid JSON."
      })
      return;
    }

    try {
      if (annotations.trim()) parsedAnnotations = JSON.parse(annotations);
    } catch {
      toast({
        variant: "destructive", 
        title: "Invalid Annotations",
        description: "Annotations must be valid JSON."
      })
      return;
    }
    const toolSpec: ToolSpec = {
      name: name.trim(),
      type: type.trim(),
      description: description.trim(),
      inputSchema: parsedInputSchema,
      annotations: parsedAnnotations,
      ...(type === "http" ? { url: httpUrl.trim() } : {}),
      ...(type === "agent" ? { agent: selectedAgent.trim() } : {})
    };

    onOpenChange(false);
    setName("");
    setType("");
    setDescription("");
    setInputSchema("");
    setAnnotations("");
    setHttpUrl("");
    setSelectedAgent("");
<<<<<<< HEAD
=======
    setIsInputSchemaExpanded(false);
    setIsAnnotationsExpanded(false);
>>>>>>> 94baf70b
    onSave(toolSpec);
  };

  return (
    <Dialog open={open} onOpenChange={onOpenChange}>
      <DialogContent className="sm:max-w-2xl max-h-[90vh] overflow-y-auto">
        <DialogHeader>
          <DialogTitle>Create New Tool</DialogTitle>
          <DialogDescription>
            Fill in the information for the new tool.
          </DialogDescription>
        </DialogHeader>
        <div className="grid gap-4 py-4">
          <div className="grid gap-2">
            <Label htmlFor="name">Name</Label>
            <Input
              id="name"
              value={name}
              onChange={(e) => setName(e.target.value)}
              placeholder="e.g., search-tool"
            />
          </div>
          <div className="grid gap-2">
            <Label htmlFor="type">Type</Label>
            <Select value={type} onValueChange={setType}>
              <SelectTrigger id="type">
                <SelectValue placeholder="Select type..." />
              </SelectTrigger>
              <SelectContent>
                {typeOptions.map(opt => (
                  <SelectItem key={opt.value} value={opt.value}>{opt.label}</SelectItem>
                ))}
              </SelectContent>
            </Select>
          </div>
          <div className="grid gap-2">
            <Label htmlFor="description">Description</Label>
            <Input
              id="description"
              value={description}
              onChange={(e) => setDescription(e.target.value)}
              placeholder="Tool description"
            />
          </div>
            <div className="grid gap-2">
              <div className="flex items-center justify-between">
                <Label htmlFor="inputSchema">Input Schema (JSON)</Label>
                <div className="flex items-center gap-2">
                  {inputSchema.length > 0 && (
                    <span className="text-xs text-muted-foreground">
                      {inputSchema.length} characters
                    </span>
                  )}
                  <Button
                    type="button"
                    variant="ghost"
                    size="sm"
                    onClick={() => setIsInputSchemaExpanded(!isInputSchemaExpanded)}
                    className="h-8 px-2"
                  >
                    {isInputSchemaExpanded ? (
                      <>
                        <Minimize2 className="h-4 w-4 mr-1" />
                        Collapse
                      </>
                    ) : (
                      <>
                        <Maximize2 className="h-4 w-4 mr-1" />
                        Expand
                      </>
                    )}
                  </Button>
                </div>
              </div>
              <Textarea
                id="inputSchema"
                value={inputSchema}
                onChange={(e) => setInputSchema(e.target.value)}
                placeholder='e.g., {"param": "value"}'
                className={`transition-all duration-200 resize-none ${
                  isInputSchemaExpanded 
                    ? "min-h-[400px] max-h-[500px] overflow-y-auto" 
                    : "min-h-[100px] max-h-[150px]"
                }`}
                style={{ 
                  whiteSpace: 'pre-wrap', 
                  wordWrap: 'break-word' 
                }}
              />
              {isInputSchemaExpanded && inputSchema.length > 0 && (
                <div className="text-xs text-muted-foreground">
                  {inputSchema.split('\n').length} lines
                </div>
              )}
            </div>
          <div className="grid gap-2">
            <div className="flex items-center justify-between">
              <Label htmlFor="annotations">Annotations (JSON)</Label>
              <div className="flex items-center gap-2">
                {annotations.length > 0 && (
                  <span className="text-xs text-muted-foreground">
                    {annotations.length} characters
                  </span>
                )}
                <Button
                  type="button"
                  variant="ghost"
                  size="sm"
                  onClick={() => setIsAnnotationsExpanded(!isAnnotationsExpanded)}
                  className="h-8 px-2"
                >
                  {isAnnotationsExpanded ? (
                    <>
                      <Minimize2 className="h-4 w-4 mr-1" />
                      Collapse
                    </>
                  ) : (
                    <>
                      <Maximize2 className="h-4 w-4 mr-1" />
                      Expand
                    </>
                  )}
                </Button>
              </div>
            </div>
            <Textarea
              id="annotations"
              value={annotations}
              onChange={(e) => setAnnotations(e.target.value)}
              placeholder='e.g., {"note": "important"}'
              className={`transition-all duration-200 resize-none ${
                isAnnotationsExpanded 
                  ? "min-h-[400px] max-h-[500px] overflow-y-auto" 
                  : "min-h-[100px] max-h-[150px]"
              }`}
              style={{ 
                whiteSpace: 'pre-wrap', 
                wordWrap: 'break-word' 
              }}
            />
            {isAnnotationsExpanded && annotations.length > 0 && (
              <div className="text-xs text-muted-foreground">
                {annotations.split('\n').length} lines
              </div>
            )}
          </div>
          {type === "http" && (
            <HttpFields url={httpUrl} setUrl={setHttpUrl} />
          )}
          {type === "agent" && (
            <AgentFields 
              selectedAgent={selectedAgent} 
              setSelectedAgent={setSelectedAgent}
              namespace={namespace}
              open={open}
            />
          )}
        </div>
        <DialogFooter>
          <Button variant="outline" onClick={() => onOpenChange(false)}>
            Cancel
          </Button>
          <Button onClick={handleSave} disabled={!isValid}>
            Create
          </Button>
        </DialogFooter>
      </DialogContent>
    </Dialog>
  );
}<|MERGE_RESOLUTION|>--- conflicted
+++ resolved
@@ -16,10 +16,7 @@
 } from "@/components/ui/select";
 import { HttpFields } from "../common/http-field";
 import { AgentFields } from "../common/agent-fields";
-<<<<<<< HEAD
-=======
 import { Maximize2, Minimize2 } from "lucide-react";
->>>>>>> 94baf70b
 
 interface ToolSpec {
   name: string;
@@ -111,11 +108,8 @@
     setAnnotations("");
     setHttpUrl("");
     setSelectedAgent("");
-<<<<<<< HEAD
-=======
     setIsInputSchemaExpanded(false);
     setIsAnnotationsExpanded(false);
->>>>>>> 94baf70b
     onSave(toolSpec);
   };
 

--- conflicted
+++ resolved
@@ -3,11 +3,7 @@
 description: ARK MCP server for Model Context Protocol integration
 type: application
 version: 0.1.33
-<<<<<<< HEAD
-appVersion: "0.1.33"
-=======
 appVersion: 0.1.33
->>>>>>> 94baf70b
 annotations:
   ark.mckinsey.com/service: ark-mcp
   ark.mckinsey.com/resources: service,mcpserver